--- conflicted
+++ resolved
@@ -1,15 +1,5 @@
-<<<<<<< HEAD
    # DynastAI web interface
 from .api import api
 from .server import run_server
 
-__all__ = ["api", "run_server"]
-=======
-# This file is intentionally left empty to mark the directory as a Python package.
-
-
-# PREVIOUS
-
-# mkdir dynastai
-# cd dynastai
->>>>>>> 38049522
+__all__ = ["api", "run_server"]